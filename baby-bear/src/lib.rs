#![no_std]

extern crate alloc;

mod baby_bear;
mod extension;
<<<<<<< HEAD
mod poseidon2;

pub use baby_bear::*;
pub use poseidon2::DiffusionMatrixBabybear;
=======
mod mds;

pub use baby_bear::*;
pub use mds::*;
>>>>>>> 46c028d3

#[cfg(all(target_arch = "aarch64", target_feature = "neon"))]
mod aarch64_neon;
#[cfg(all(target_arch = "aarch64", target_feature = "neon"))]
pub use aarch64_neon::*;

#[cfg(all(target_arch = "x86_64", target_feature = "avx2"))]
mod x86_64_avx2;
#[cfg(all(target_arch = "x86_64", target_feature = "avx2"))]
pub use x86_64_avx2::*;<|MERGE_RESOLUTION|>--- conflicted
+++ resolved
@@ -4,17 +4,12 @@
 
 mod baby_bear;
 mod extension;
-<<<<<<< HEAD
+mod mds;
 mod poseidon2;
 
 pub use baby_bear::*;
+pub use mds::*;
 pub use poseidon2::DiffusionMatrixBabybear;
-=======
-mod mds;
-
-pub use baby_bear::*;
-pub use mds::*;
->>>>>>> 46c028d3
 
 #[cfg(all(target_arch = "aarch64", target_feature = "neon"))]
 mod aarch64_neon;
